# Quick

A behavior-driven development framework for Swift. Inspired by
[RSpec](https://github.com/rspec/rspec), [Specta](https://github.com/specta/specta),
and [Ginkgo](https://github.com/onsi/ginkgo).

![](http://f.cl.ly/items/1V40302G3w03263E2C0q/Screen%20Shot%202014-06-10%20at%2012.21.53%20AM.png)

## Syntax

```swift
class PersonSpec: QuickSpec {
    override class func exampleGroups() {
        describe("Person") {
            var person: Person?
            beforeEach { person = Person() }

            it("is happy but never satisfied") {
                expect(person!.isHappy).to.beTrue()
                expect{person!.isSatisfied}.willNot.beTrue()
            }

            describe("greeting") {
                context("when the person is unhappy") {
                    beforeEach { person!.isHappy = false }
                    it("is lukewarm") {
                        expect(person!.greeting).to.equal("Oh, hi.")
                        expect(person!.greeting).notTo.equal("Hello!")
                    }
                }

                context("when the person is happy") {
                    beforeEach { person!.isHappy = true }
                    it("is enthusiastic") {
                        expect(person!.greeting).to.equal("Hello!")
                        expect(person!.greeting).notTo.equal("Oh, hi.")
                    }
                }
            }
        }
    }
}
```

## Expectations

Quick expectations use the `expect(...).to` syntax:

```swift
expect(person!.greeting).to.equal("Oh, hi.")
expect(person!.greeting).notTo.equal("Hello!")
```

Quick includes matchers that test whether the subject of an
expectation is true, or equal to something, or whether it
contains a specific element:

```swift
expect(person!.isHappy).to.beTrue()
expect(person!.greeting).to.equal("Hello!")
expect(person!.hopes).to.contain("winning the lottery")
```

Quick also allows for asynchronous expectations, by wrapping the subject
in braces instead of parentheses. This allows the subject to be
evaluated as a closure. Below is an example of a subject who knows
only hunger, and never satisfaction:

```swift
expect{person!.isHungry}.will.beTrue()
expect{person!.isSatisfied}.willNot.beTrue()
```

Asynchronous expectations time out after one second by default. You can
extend this by using `willBefore`. The following times out after 3
seconds:

```swift
expect{person!.isHungry}.willBefore(3).beTrue()
expect{person!.isSatisfied}.willNotBefore(3).beTrue()
```

<<<<<<< HEAD
---
=======
#### Optional in Expectations

Swift supports optional values, which are values that may be nil.  When passing an optional to an expectation there is no need to unwrap the variable (trailing !), Quick will do that for you.

```swift
var optVal : Int?

expect(optVal).to.beNil()

optVal = Int(123)

expect(optVal).toNot.beNil()
expect(optVal).to.equal(123)
```
>>>>>>> 3799f715

## Installation

> This module is beta software, and can only run using the latest, beta version
of Xcode.

To use Quick to test your iOS or OS X applications, follow these 4 easy steps:

1. [Clone the repository](https://github.com/modocache/Quick#1-clone-this-repository)
2. [Add `Quick.xcodeproj` to your test target](https://github.com/modocache/Quick#2-add-the-quickxcodeproj-file-to-your-applications-test-target)
3. [Link `Quick.framework` during your test target's `Link Binary with Libraries` build phase](https://github.com/modocache/Quick#3-link-the-quickframework)
4. Start writing specs!

An example project with this complete setup is available in the
[`Examples`](https://github.com/modocache/Quick/tree/master/Examples) directory.

#### 1. Clone this repository

```
git clone git@github.com:modocache/Quick.git
```

#### 2. Add the `Quick.xcodeproj` file to your application's test target

Right-click on the group containing your application's tests and
select `Add Files To YourApp...`.

![](http://cl.ly/image/3m110l2s0a18/Screen%20Shot%202014-06-08%20at%204.25.59%20AM.png)

Next, select `Quick.xcodeproj`, which you downloaded in step 1.

![](http://cl.ly/image/431F041z3g1P/Screen%20Shot%202014-06-08%20at%204.26.49%20AM.png)

Once you've added the Quick project, you should see it in Xcode's project
navigator, grouped with your tests.

![](http://cl.ly/image/0p0k2F2u2O3I/Screen%20Shot%202014-06-08%20at%204.27.29%20AM%20copy.png)

#### 3. Link the `Quick.framework`

Finally, link the `Quick.framework` during your test target's
`Link Binary with Libraries` build phase. You should see two
`Quick.frameworks`; one is for OS X, and the other is for iOS.

![](http://cl.ly/image/2L0G0H1a173C/Screen%20Shot%202014-06-08%20at%204.27.48%20AM.png)

#### 4. Start writing specs!

If you run into any problems, please file an issue.

## License

MIT license. See the `LICENSE` file for details.
<|MERGE_RESOLUTION|>--- conflicted
+++ resolved
@@ -61,6 +61,20 @@
 expect(person!.hopes).to.contain("winning the lottery")
 ```
 
+When passing an optional to an expectation there is no need to unwrap the
+variable using a trailing `!`: Quick will do that for you.
+
+```swift
+var optVal: Int?
+
+expect(optVal).to.beNil()
+
+optVal = 123
+
+expect(optVal).toNot.beNil()
+expect(optVal).to.equal(123)
+```
+
 Quick also allows for asynchronous expectations, by wrapping the subject
 in braces instead of parentheses. This allows the subject to be
 evaluated as a closure. Below is an example of a subject who knows
@@ -80,24 +94,7 @@
 expect{person!.isSatisfied}.willNotBefore(3).beTrue()
 ```
 
-<<<<<<< HEAD
 ---
-=======
-#### Optional in Expectations
-
-Swift supports optional values, which are values that may be nil.  When passing an optional to an expectation there is no need to unwrap the variable (trailing !), Quick will do that for you.
-
-```swift
-var optVal : Int?
-
-expect(optVal).to.beNil()
-
-optVal = Int(123)
-
-expect(optVal).toNot.beNil()
-expect(optVal).to.equal(123)
-```
->>>>>>> 3799f715
 
 ## Installation
 
