--- conflicted
+++ resolved
@@ -43,8 +43,6 @@
 		5A5D11A7194740E000F6D13D /* Quick.h in Headers */ = {isa = PBXBuildFile; fileRef = DAEB6B931943873100289F44 /* Quick.h */; settings = {ATTRIBUTES = (Public, ); }; };
 		5AFC5949195ED5B900D3E0A2 /* Failure.swift in Sources */ = {isa = PBXBuildFile; fileRef = 5AFC5948195ED5B900D3E0A2 /* Failure.swift */; };
 		5AFC594A195ED5B900D3E0A2 /* Failure.swift in Sources */ = {isa = PBXBuildFile; fileRef = 5AFC5948195ED5B900D3E0A2 /* Failure.swift */; };
-		609511031A052689003F9176 /* WorldExampleMetadataFunctionalTests.swift in Sources */ = {isa = PBXBuildFile; fileRef = 609510FD1A05261A003F9176 /* WorldExampleMetadataFunctionalTests.swift */; };
-		609511041A05268B003F9176 /* WorldExampleMetadataFunctionalTests.swift in Sources */ = {isa = PBXBuildFile; fileRef = 609510FD1A05261A003F9176 /* WorldExampleMetadataFunctionalTests.swift */; };
 		DA02C91919A8073100093156 /* ExampleMetadata.swift in Sources */ = {isa = PBXBuildFile; fileRef = DA02C91819A8073100093156 /* ExampleMetadata.swift */; };
 		DA02C91A19A8073100093156 /* ExampleMetadata.swift in Sources */ = {isa = PBXBuildFile; fileRef = DA02C91819A8073100093156 /* ExampleMetadata.swift */; };
 		DA05D61019F73A3800771050 /* AfterEachTests.swift in Sources */ = {isa = PBXBuildFile; fileRef = DA05D60F19F73A3800771050 /* AfterEachTests.swift */; };
@@ -111,8 +109,6 @@
 		DAE7150119FF6A62005905B8 /* QuickConfiguration.m in Sources */ = {isa = PBXBuildFile; fileRef = DAE714FD19FF6A62005905B8 /* QuickConfiguration.m */; };
 		DAEB6B941943873100289F44 /* Quick.h in Headers */ = {isa = PBXBuildFile; fileRef = DAEB6B931943873100289F44 /* Quick.h */; settings = {ATTRIBUTES = (Public, ); }; };
 		DAEB6B9A1943873100289F44 /* Quick.framework in Frameworks */ = {isa = PBXBuildFile; fileRef = DAEB6B8E1943873100289F44 /* Quick.framework */; };
-		DAECD76319AC4039003EFF14 /* ExampleMetadataFunctionalTests.swift in Sources */ = {isa = PBXBuildFile; fileRef = DAECD76219AC4039003EFF14 /* ExampleMetadataFunctionalTests.swift */; };
-		DAECD76419AC4039003EFF14 /* ExampleMetadataFunctionalTests.swift in Sources */ = {isa = PBXBuildFile; fileRef = DAECD76219AC4039003EFF14 /* ExampleMetadataFunctionalTests.swift */; };
 		DAF28BC31A4DB8EC00A5D9BF /* FocusedTests+ObjC.m in Sources */ = {isa = PBXBuildFile; fileRef = DAF28BC21A4DB8EC00A5D9BF /* FocusedTests+ObjC.m */; };
 		DAF28BC41A4DB8EC00A5D9BF /* FocusedTests+ObjC.m in Sources */ = {isa = PBXBuildFile; fileRef = DAF28BC21A4DB8EC00A5D9BF /* FocusedTests+ObjC.m */; };
 /* End PBXBuildFile section */
@@ -322,7 +318,6 @@
 		5A5D117C19473F2100F6D13D /* Quick.framework */ = {isa = PBXFileReference; explicitFileType = wrapper.framework; includeInIndex = 0; path = Quick.framework; sourceTree = BUILT_PRODUCTS_DIR; };
 		5A5D118619473F2100F6D13D /* Quick-iOSTests.xctest */ = {isa = PBXFileReference; explicitFileType = wrapper.cfbundle; includeInIndex = 0; path = "Quick-iOSTests.xctest"; sourceTree = BUILT_PRODUCTS_DIR; };
 		5AFC5948195ED5B900D3E0A2 /* Failure.swift */ = {isa = PBXFileReference; fileEncoding = 4; lastKnownFileType = sourcecode.swift; path = Failure.swift; sourceTree = "<group>"; };
-		609510FD1A05261A003F9176 /* WorldExampleMetadataFunctionalTests.swift */ = {isa = PBXFileReference; fileEncoding = 4; lastKnownFileType = sourcecode.swift; name = WorldExampleMetadataFunctionalTests.swift; path = FunctionalTests/WorldExampleMetadataFunctionalTests.swift; sourceTree = "<group>"; };
 		DA02C91819A8073100093156 /* ExampleMetadata.swift */ = {isa = PBXFileReference; fileEncoding = 4; lastKnownFileType = sourcecode.swift; path = ExampleMetadata.swift; sourceTree = "<group>"; };
 		DA05D60F19F73A3800771050 /* AfterEachTests.swift */ = {isa = PBXFileReference; fileEncoding = 4; lastKnownFileType = sourcecode.swift; path = AfterEachTests.swift; sourceTree = "<group>"; };
 		DA169E4719FF5DF100619816 /* Configuration.swift */ = {isa = PBXFileReference; fileEncoding = 4; lastKnownFileType = sourcecode.swift; path = Configuration.swift; sourceTree = "<group>"; };
@@ -363,7 +358,6 @@
 		DAEB6B931943873100289F44 /* Quick.h */ = {isa = PBXFileReference; lastKnownFileType = sourcecode.c.h; path = Quick.h; sourceTree = "<group>"; };
 		DAEB6B991943873100289F44 /* Quick-OSXTests.xctest */ = {isa = PBXFileReference; explicitFileType = wrapper.cfbundle; includeInIndex = 0; path = "Quick-OSXTests.xctest"; sourceTree = BUILT_PRODUCTS_DIR; };
 		DAEB6B9F1943873100289F44 /* Info.plist */ = {isa = PBXFileReference; lastKnownFileType = text.plist.xml; path = Info.plist; sourceTree = "<group>"; };
-		DAECD76219AC4039003EFF14 /* ExampleMetadataFunctionalTests.swift */ = {isa = PBXFileReference; fileEncoding = 4; lastKnownFileType = sourcecode.swift; path = ExampleMetadataFunctionalTests.swift; sourceTree = "<group>"; };
 		DAF28BC21A4DB8EC00A5D9BF /* FocusedTests+ObjC.m */ = {isa = PBXFileReference; fileEncoding = 4; lastKnownFileType = sourcecode.c.objc; path = "FocusedTests+ObjC.m"; sourceTree = "<group>"; };
 		F8100E901A1E4447007595ED /* Nimble.framework */ = {isa = PBXFileReference; lastKnownFileType = wrapper.framework; path = Nimble.framework; sourceTree = BUILT_PRODUCTS_DIR; };
 /* End PBXFileReference section */
@@ -589,13 +583,11 @@
 		DAEB6B9D1943873100289F44 /* QuickTests */ = {
 			isa = PBXGroup;
 			children = (
+				DA8C00201A01E4B900CE58A6 /* QuickConfigurationTests.m */,
+				DA8F919419F31680006F6675 /* Helpers */,
+				DAEB6BCD194387D700289F44 /* Fixtures */,
+				DA8F919B19F3189D006F6675 /* FunctionalTests */,
 				F8100E941A1E4469007595ED /* Frameworks */,
-				DA8F919419F31680006F6675 /* Helpers */,
-				DA8F919B19F3189D006F6675 /* FunctionalTests */,
-				DAECD76219AC4039003EFF14 /* ExampleMetadataFunctionalTests.swift */,
-				609510FD1A05261A003F9176 /* WorldExampleMetadataFunctionalTests.swift */,
-				DA8C00201A01E4B900CE58A6 /* QuickConfigurationTests.m */,
-				DAEB6BCD194387D700289F44 /* Fixtures */,
 				DAEB6B9E1943873100289F44 /* Supporting Files */,
 			);
 			path = QuickTests;
@@ -916,7 +908,6 @@
 				DAA7C0D719F777EB0093D1D9 /* BeforeEachTests.swift in Sources */,
 				DA8F919A19F31680006F6675 /* QCKSpecRunner.m in Sources */,
 				4728253C1A5EECCE008DC74F /* SharedExamplesTests+ObjC.m in Sources */,
-				609511031A052689003F9176 /* WorldExampleMetadataFunctionalTests.swift in Sources */,
 				DAE714F119FF65D3005905B8 /* Configuration+BeforeEachTests.swift in Sources */,
 				DA05D61119F73A3800771050 /* AfterEachTests.swift in Sources */,
 				DAB0137019FC4315006AFBEE /* SharedExamples+BeforeEachTests.swift in Sources */,
@@ -925,22 +916,14 @@
 				DAA63EA419F7637300CD0A3B /* PendingTests.swift in Sources */,
 				DA8F91AC19F3299E006F6675 /* SharedExamplesTests.swift in Sources */,
 				DA7AE6F219FC493F000AFDCE /* ItTests.swift in Sources */,
-<<<<<<< HEAD
-				5A5D11AC1947412800F6D13D /* Person.swift in Sources */,
 				4748E8951A6AEBB3009EC992 /* SharedExamples+BeforeEachTests+ObjC.m in Sources */,
-=======
->>>>>>> c8886954
 				DA8F91AF19F32CE2006F6675 /* FunctionalTests_SharedExamplesTests_SharedExamples.swift in Sources */,
-				DAECD76419AC4039003EFF14 /* ExampleMetadataFunctionalTests.swift in Sources */,
 				DAE714FB19FF682A005905B8 /* Configuration+AfterEachTests.swift in Sources */,
 				471590411A488F3F00FBA644 /* PendingTests+ObjC.m in Sources */,
 				DA8F919E19F31921006F6675 /* FailureTests+ObjC.m in Sources */,
 				DAE714F419FF65E7005905B8 /* Configuration+BeforeEach.swift in Sources */,
 				DA8F91A919F32556006F6675 /* AfterSuiteTests.swift in Sources */,
-<<<<<<< HEAD
 				4772173B1A59C1B00022013E /* AfterSuiteTests+ObjC.m in Sources */,
-				1F6BB86819693204009F1DBB /* FunctionalTests.swift in Sources */,
-				5A5D11AD1947412800F6D13D /* Poet.swift in Sources */,
 				479C31E41A36172700DA8718 /* ItTests+ObjC.m in Sources */,
 				47FAEA371A3F49EB005A1D2F /* BeforeEachTests+ObjC.m in Sources */,
 				470D6ECC1A43442900043E50 /* AfterEachTests+ObjC.m in Sources */,
@@ -965,8 +948,6 @@
 				DA07722F1A4E5B7C0098839D /* QCKSpecRunner.m in Sources */,
 				DA9876C11A4C87200004AA17 /* FocusedTests.swift in Sources */,
 				DAF28BC41A4DB8EC00A5D9BF /* FocusedTests+ObjC.m in Sources */,
-=======
->>>>>>> c8886954
 			);
 			runOnlyForDeploymentPostprocessing = 0;
 		};
@@ -1002,7 +983,6 @@
 				DAB067E919F7801C00F970AC /* BeforeEachTests.swift in Sources */,
 				DA8F919919F31680006F6675 /* QCKSpecRunner.m in Sources */,
 				4728253B1A5EECCE008DC74F /* SharedExamplesTests+ObjC.m in Sources */,
-				609511041A05268B003F9176 /* WorldExampleMetadataFunctionalTests.swift in Sources */,
 				DAE714F019FF65D3005905B8 /* Configuration+BeforeEachTests.swift in Sources */,
 				DA05D61019F73A3800771050 /* AfterEachTests.swift in Sources */,
 				DAB0136F19FC4315006AFBEE /* SharedExamples+BeforeEachTests.swift in Sources */,
@@ -1011,28 +991,18 @@
 				DAA63EA319F7637300CD0A3B /* PendingTests.swift in Sources */,
 				DA8F91AB19F3299E006F6675 /* SharedExamplesTests.swift in Sources */,
 				DA7AE6F119FC493F000AFDCE /* ItTests.swift in Sources */,
-<<<<<<< HEAD
-				DAEB6BD4194387D700289F44 /* Person.swift in Sources */,
 				4748E8941A6AEBB3009EC992 /* SharedExamples+BeforeEachTests+ObjC.m in Sources */,
-=======
->>>>>>> c8886954
 				DA8F91AE19F32CE2006F6675 /* FunctionalTests_SharedExamplesTests_SharedExamples.swift in Sources */,
-				DAECD76319AC4039003EFF14 /* ExampleMetadataFunctionalTests.swift in Sources */,
 				DAE714FA19FF682A005905B8 /* Configuration+AfterEachTests.swift in Sources */,
 				471590401A488F3F00FBA644 /* PendingTests+ObjC.m in Sources */,
 				DA8F919D19F31921006F6675 /* FailureTests+ObjC.m in Sources */,
 				DAE714F319FF65E7005905B8 /* Configuration+BeforeEach.swift in Sources */,
 				DA8F91A819F32556006F6675 /* AfterSuiteTests.swift in Sources */,
-<<<<<<< HEAD
 				4772173A1A59C1B00022013E /* AfterSuiteTests+ObjC.m in Sources */,
-				1F6BB86A1969BF75009F1DBB /* FunctionalTests.swift in Sources */,
-				DAEB6BD5194387D700289F44 /* Poet.swift in Sources */,
 				479C31E31A36171B00DA8718 /* ItTests+ObjC.m in Sources */,
 				47FAEA361A3F49E6005A1D2F /* BeforeEachTests+ObjC.m in Sources */,
 				470D6ECB1A43442400043E50 /* AfterEachTests+ObjC.m in Sources */,
 				47876F7D1A49AD63002575C7 /* BeforeSuiteTests+ObjC.m in Sources */,
-=======
->>>>>>> c8886954
 			);
 			runOnlyForDeploymentPostprocessing = 0;
 		};
