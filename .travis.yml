osx_image: xcode8
language: generic
matrix:
  include:
    - os: osx
      env:
        - PLATFORM=osx
    - os: osx
      env:
        - PLATFORM=ios
    - os: osx
      env:
        - PLATFORM=tvos
<<<<<<< HEAD
    # - os: osx
    #   env:
    #     - XCTOOL=1
    #     - PLATFORM=osx
    # - os: osx
    #   env:
    #     - XCTOOL=1
    #     - PLATFORM=ios
    # - os: osx
    #   env:
    #     - XCTOOL=1
    #     - PLATFORM=tvos
=======
    - os: osx
      osx_image: xcode8
      env:
        - PLATFORM=osx
        - XCODE_ACTION="build-for-testing test-without-building"
    - os: osx
      osx_image: xcode8
      env:
        - PLATFORM=ios
        - XCODE_ACTION="build-for-testing test-without-building"
    - os: osx
      osx_image: xcode8
      env:
        - PLATFORM=tvos
        - XCODE_ACTION="build-for-testing test-without-building"
    - os: osx
      sudo: required
      env:
        - PODSPEC=1
>>>>>>> 2fa1e9a7
    - os: linux
      env:
        - PLATFORM=linux
      sudo: required
      dist: trusty
install:
  - if [[ "$TRAVIS_OS_NAME" == "osx"   ]]; then ./script/travis-install-osx;   fi
  - if [[ "$TRAVIS_OS_NAME" == "linux" ]]; then ./script/travis-install-linux; fi
  - if [[ "$PODSPEC" ]]; then sudo gem install bundler; bundle install; fi
script:
  - if [[ "$TRAVIS_OS_NAME" == "osx"   ]]; then ./script/travis-script-osx;   fi
  - if [[ "$TRAVIS_OS_NAME" == "linux" ]]; then ./script/travis-script-linux; fi<|MERGE_RESOLUTION|>--- conflicted
+++ resolved
@@ -11,20 +11,6 @@
     - os: osx
       env:
         - PLATFORM=tvos
-<<<<<<< HEAD
-    # - os: osx
-    #   env:
-    #     - XCTOOL=1
-    #     - PLATFORM=osx
-    # - os: osx
-    #   env:
-    #     - XCTOOL=1
-    #     - PLATFORM=ios
-    # - os: osx
-    #   env:
-    #     - XCTOOL=1
-    #     - PLATFORM=tvos
-=======
     - os: osx
       osx_image: xcode8
       env:
@@ -44,7 +30,6 @@
       sudo: required
       env:
         - PODSPEC=1
->>>>>>> 2fa1e9a7
     - os: linux
       env:
         - PLATFORM=linux
