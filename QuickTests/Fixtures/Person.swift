--- conflicted
+++ resolved
@@ -8,13 +8,9 @@
 
 import Foundation
 
-<<<<<<< HEAD
-class Person: NSObject {
-=======
 var _dbConnectionEstablished = false
 
-class Person {
->>>>>>> 672235ef
+class Person: NSObject {
     var isHappy = true
     var isHungry = false
     var isSatisfied = false
